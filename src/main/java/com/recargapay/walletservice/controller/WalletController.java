--- conflicted
+++ resolved
@@ -34,12 +34,7 @@
     public ResponseEntity<WalletResponse> createWallet(@Valid @RequestBody CreateWalletRequest request) {
         log.info("Creating wallet for user: {}", request.getUserId());
         Wallet wallet = walletService.createWallet(request.getUserId());
-<<<<<<< HEAD
         return ResponseEntity.status(HttpStatus.CREATED).body(createWalletResponse(wallet));
-=======
-        
-        return ResponseEntity.status(HttpStatus.CREATED).body(walletMapper.toResponse(wallet));
->>>>>>> ed6759a9
     }
 
     @GetMapping("/{walletId}/balance")
@@ -60,12 +55,7 @@
         log.info("Getting historical balance for wallet: {} at timestamp: {}", walletId, timestamp);
         
         BigDecimal historicalBalance = walletService.getHistoricalBalance(walletId, timestamp);
-<<<<<<< HEAD
         return ResponseEntity.ok(createHistoricalBalanceResponse(walletId, historicalBalance));
-=======
-        
-        return ResponseEntity.ok(walletMapper.toBalanceResponse(walletId, historicalBalance, historicalBalance));
->>>>>>> ed6759a9
     }
 
     @PostMapping("/{walletId}/deposit")
