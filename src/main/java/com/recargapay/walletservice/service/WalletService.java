--- conflicted
+++ resolved
@@ -9,12 +9,7 @@
 import com.recargapay.walletservice.mapper.WalletMapper;
 import com.recargapay.walletservice.repository.TransactionRepository;
 import com.recargapay.walletservice.repository.WalletRepository;
-<<<<<<< HEAD
 import com.recargapay.walletservice.util.ValidationUtils;
-=======
-import com.recargapay.walletservice.util.MoneyUtils;
-import com.recargapay.walletservice.util.WalletConstants;
->>>>>>> ed6759a9
 import lombok.RequiredArgsConstructor;
 import lombok.extern.slf4j.Slf4j;
 import org.springframework.dao.OptimisticLockingFailureException;
@@ -32,12 +27,8 @@
 
     private final WalletRepository walletRepository;
     private final TransactionRepository transactionRepository;
-<<<<<<< HEAD
     private static final int MAX_RETRIES = 3;
     private static final int RETRY_DELAY_MS = 100;
-=======
-    private final WalletMapper walletMapper;
->>>>>>> ed6759a9
 
     @Transactional
     public Wallet createWallet(String userId) {
@@ -52,56 +43,23 @@
     public BalanceResponse getCurrentBalance(UUID walletId) {
         log.info("Getting current balance for wallet: {}", walletId);
         Wallet wallet = findWalletById(walletId);
-<<<<<<< HEAD
-        
         return createBalanceResponse(wallet, wallet.getBalance());
-=======
-        log.info("Current balance for wallet {}: {}", walletId, wallet.getBalance());
-        
-        return walletMapper.toBalanceResponse(wallet);
->>>>>>> ed6759a9
     }
 
     @Transactional(readOnly = true)
     public BigDecimal getHistoricalBalance(UUID walletId, LocalDateTime timestamp) {
         log.info("Getting historical balance for wallet: {} at timestamp: {}", walletId, timestamp);
-        
-<<<<<<< HEAD
         ValidationUtils.validateTimestampNotInFuture(timestamp);
         findWalletById(walletId);
         
         return transactionRepository.findLastTransactionBeforeOrAt(walletId, timestamp)
                 .map(Transaction::getBalanceAfter)
                 .orElse(BigDecimal.ZERO);
-=======
-        // Validate timestamp is not in the future
-        if (timestamp.isAfter(LocalDateTime.now())) {
-            throw new InvalidTimestampException("Cannot get historical balance for future timestamp: " + timestamp);
-        }
-        
-        // Find the last transaction before or at the given timestamp
-        var lastTransaction = transactionRepository.findLastTransactionBeforeOrAt(walletId, timestamp);
-
-        // Try to use the balance after the last transaction (high-performance path)
-        BigDecimal balanceAfter = lastTransaction.get().getBalanceAfter();
-        if (balanceAfter != null) {
-            BigDecimal balance = MoneyUtils.format(balanceAfter);
-            log.info("Historical balance for wallet {} at {}: {} (from transaction balanceAfter)", walletId, timestamp, balance);
-            return balance;
-        } else {
-            // Fallback: calculate balance from transaction history if balanceAfter is null
-            BigDecimal calculatedBalance = MoneyUtils.format(transactionRepository.sumTransactionsUpTo(walletId, timestamp));
-            log.info("Historical balance for wallet {} at {}: {} (calculated from transaction history)", walletId, timestamp, calculatedBalance);
-            return calculatedBalance;
-        }
->>>>>>> ed6759a9
     }
 
     @Transactional
     public BalanceResponse deposit(UUID walletId, BigDecimal amount) {
         log.info("Processing deposit of {} for wallet: {}", amount, walletId);
-<<<<<<< HEAD
-        
         return executeWithRetry(() -> {
             Wallet wallet = findWalletById(walletId);
             BigDecimal newBalance = wallet.getBalance().add(amount);
@@ -114,16 +72,11 @@
             log.info("Deposit completed. New balance: {}", newBalance);
             return createBalanceResponse(savedWallet, newBalance);
         });
-=======
-        return processTransaction(walletId, amount, TransactionType.DEPOSIT, false);
->>>>>>> ed6759a9
     }
 
     @Transactional
     public BalanceResponse withdraw(UUID walletId, BigDecimal amount) {
         log.info("Processing withdrawal of {} for wallet: {}", amount, walletId);
-<<<<<<< HEAD
-        
         return executeWithRetry(() -> {
             Wallet wallet = findWalletById(walletId);
             ValidationUtils.validateSufficientFunds(wallet, amount);
@@ -137,26 +90,12 @@
             log.info("Withdrawal completed. New balance: {}", newBalance);
             return createBalanceResponse(savedWallet, newBalance);
         });
-=======
-        return processTransaction(walletId, amount, TransactionType.WITHDRAW, true);
->>>>>>> ed6759a9
     }
 
     @Transactional(rollbackFor = Exception.class)
     public void transfer(UUID sourceWalletId, UUID targetWalletId, BigDecimal amount) {
         log.info("Processing transfer of {} from wallet {} to wallet {}", amount, sourceWalletId, targetWalletId);
-        
-<<<<<<< HEAD
         ValidationUtils.validateTransferRequest(sourceWalletId, targetWalletId);
-=======
-        if (sourceWalletId.equals(targetWalletId)) {
-            throw new IllegalArgumentException(WalletConstants.SAME_WALLET_ERROR);
-        }
-        
-        if (amount.compareTo(WalletConstants.MIN_TRANSACTION_AMOUNT) < 0) {
-            throw new IllegalArgumentException("Transfer amount must be at least " + WalletConstants.MIN_TRANSACTION_AMOUNT);
-        }
->>>>>>> ed6759a9
         
         executeWithRetry(() -> {
             // Prevent deadlocks by always locking wallets in the same order (by UUID)
@@ -173,66 +112,10 @@
                 sourceIsFirst = false;
             }
             
-<<<<<<< HEAD
             ValidationUtils.validateSufficientFunds(sourceWallet, amount);
             
             performTransfer(sourceWallet, targetWallet, amount);
-=======
-            // Lock wallets in consistent order to prevent deadlocks
-            Wallet firstWallet = walletRepository.findByIdWithLock(firstWalletId)
-                .orElseThrow(() -> new WalletNotFoundException("Wallet not found with ID: " + firstWalletId));
-            Wallet secondWallet = walletRepository.findByIdWithLock(secondWalletId)
-                .orElseThrow(() -> new WalletNotFoundException("Wallet not found with ID: " + secondWalletId));
-            
-            // Determine which is source and target based on original order
-            Wallet sourceWallet = sourceIsFirst ? firstWallet : secondWallet;
-            Wallet targetWallet = sourceIsFirst ? secondWallet : firstWallet;
-            
-            // Validate source wallet has sufficient funds
-            if (sourceWallet.getBalance().compareTo(amount) < 0) {
-                throw new InsufficientFundsException(
-                    String.format(WalletConstants.INSUFFICIENT_FUNDS_SOURCE_FORMAT, 
-                        sourceWallet.getBalance(), amount)
-                );
-            }
-            
-            // Calculate new balances
-            BigDecimal sourceNewBalance = MoneyUtils.subtract(sourceWallet.getBalance(), amount);
-            BigDecimal targetNewBalance = MoneyUtils.add(targetWallet.getBalance(), amount);
-            
-            // Update both wallets atomically
-            sourceWallet.setBalance(sourceNewBalance);
-            targetWallet.setBalance(targetNewBalance);
-            
-            // Save both wallets
-            Wallet savedSourceWallet = walletRepository.save(sourceWallet);
-            Wallet savedTargetWallet = walletRepository.save(targetWallet);
-            
-            // Create transaction records for both wallets
-            Transaction sourceTransaction = new Transaction(
-                savedSourceWallet, 
-                TransactionType.TRANSFER_OUT, 
-                amount, 
-                sourceNewBalance, 
-                targetWallet.getId()
-            );
-            
-            Transaction targetTransaction = new Transaction(
-                savedTargetWallet, 
-                TransactionType.TRANSFER_IN, 
-                amount, 
-                targetNewBalance, 
-                sourceWallet.getId()
-            );
-            
-            // Save both transactions
-            transactionRepository.save(sourceTransaction);
-            transactionRepository.save(targetTransaction);
-            
-            log.info("Transfer completed successfully. Source balance: {}, Target balance: {}", 
-                    sourceNewBalance, targetNewBalance);
-            
->>>>>>> ed6759a9
+
             return null;
         });
     }
@@ -242,35 +125,12 @@
             .orElseThrow(() -> new WalletNotFoundException("Wallet not found with ID: " + walletId));
     }
 
-<<<<<<< HEAD
     private <T> T executeWithRetry(Supplier<T> operation) {
         for (int attempt = 0; attempt < MAX_RETRIES; attempt++) {
             try {
                 return operation.get();
             } catch (ObjectOptimisticLockingFailureException e) {
                 handleOptimisticLockingFailure(attempt, e);
-=======
-    private <T> T executeWithRetry(java.util.function.Supplier<T> operation) {
-        int maxRetries = WalletConstants.MAX_RETRIES;
-        int retryCount = 0;
-        
-        while (retryCount < maxRetries) {
-            try {
-                return operation.get();
-            } catch (OptimisticLockingFailureException e) {
-                retryCount++;
-                if (retryCount >= maxRetries) {
-                    log.error("Max retries reached for optimistic locking failure", e);
-                    throw e;
-                }
-                log.warn("Optimistic locking failure, retrying... (attempt {}/{})", retryCount, maxRetries);
-                try {
-                    Thread.sleep(WalletConstants.RETRY_DELAY_MS * retryCount); // Exponential backoff
-                } catch (InterruptedException ie) {
-                    Thread.currentThread().interrupt();
-                    throw new RuntimeException("Thread interrupted during retry", ie);
-                }
->>>>>>> ed6759a9
             }
         }
         throw new RuntimeException("Max retries reached for optimistic locking failure");
